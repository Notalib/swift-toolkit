--- conflicted
+++ resolved
@@ -243,7 +243,6 @@
         } catch {
             log(.error, error)
         }
-<<<<<<< HEAD
         UserDefaults.standard.set(locator.jsonString, forKey: "\(publicationID)-locator")
         
         positionLabel.text = {
@@ -255,8 +254,6 @@
                 return nil
             }
         }()
-=======
->>>>>>> 8e255161
     }
     
     func navigator(_ navigator: Navigator, presentExternalURL url: URL) {
