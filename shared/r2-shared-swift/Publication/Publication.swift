--- conflicted
+++ resolved
@@ -20,7 +20,6 @@
     /// Version of the publication's format, eg. 3 for EPUB 3
     public var formatVersion: String?
     
-<<<<<<< HEAD
     private var manifest: Manifest
     private let fetcher: Fetcher
     private let services: [PublicationService]
@@ -35,39 +34,6 @@
     /// Identifies the collection that contains a table of contents.
     public var tableOfContents: [Link] { manifest.tableOfContents }
     public var subcollections: [String: [PublicationCollection]] { manifest.subcollections }
-=======
-    /// Readium Web Publication
-    /// See. https://readium.org/webpub-manifest/
-    
-    public let context: [String]  // @context
-    public let metadata: Metadata
-    public var links: [Link]  // FIXME: should not be mutable
-    public let readingOrder: [Link]
-    public let resources: [Link]
-    public let otherCollections: [PublicationCollection]
-    
-    public var tableOfContents: [Link] {
-        otherCollections.first(withRole: "toc")?.links ?? []
-    }
-
-    /// Factory used to build lazily the `positionList`.
-    /// By default, a parser will set this to parse the `positionList` from the publication. But the host app might want to overwrite this with a custom closure to implement for example a cache mechanism.
-    public var positionListFactory: (Publication) -> [Locator] = { _ in [] }
-    
-    /// List of all the positions in the publication.
-    public lazy var positions: [Locator] = positionListFactory(self)
-    
-    /// List of all the positions in each resource, indexed by their `href`.
-    public lazy var positionsByResource: [String: [Locator]] = positions
-        .reduce([:]) { mapping, position in
-            var mapping = mapping
-            if mapping[position.href] == nil {
-                mapping[position.href] = []
-            }
-            mapping[position.href]?.append(position)
-            return mapping
-        }
->>>>>>> c959c267
 
     public var userProperties = UserProperties()
     
@@ -81,16 +47,11 @@
     
     /// Returns the content layout style for the default publication language.
     public var contentLayout: ContentLayout {
-<<<<<<< HEAD
         metadata.contentLayout
-=======
-        contentLayout(forLanguage: nil)
->>>>>>> c959c267
     }
     
     /// Returns the content layout style for the given language code.
     public func contentLayout(forLanguage language: String?) -> ContentLayout {
-<<<<<<< HEAD
         return metadata.contentLayout(forLanguage: language)
     }
     
@@ -110,36 +71,10 @@
         self.services = services
         self.format = format
         self.formatVersion = formatVersion
-=======
-        let language = (language?.isEmpty ?? true) ? nil : language
-        return ContentLayout(
-            language: language ?? metadata.languages.first ?? "",
-            readingProgression: metadata.readingProgression
-        )
-    }
-    
-    public init(format: Format = .unknown, formatVersion: String? = nil, positionListFactory: @escaping (Publication) -> [Locator] = { _ in [] }, context: [String] = [], metadata: Metadata, links: [Link] = [], readingOrder: [Link] = [], resources: [Link] = [], tableOfContents: [Link] = [], otherCollections: [PublicationCollection] = []) {
-        // Convenience to set the table of contents during construction
-        var otherCollections = otherCollections
-        if !tableOfContents.isEmpty {
-            otherCollections.insert(PublicationCollection(role: "toc", links: tableOfContents), at: 0)
-        }
-        
-        self.format = format
-        self.formatVersion = formatVersion
-        self.context = context
-        self.metadata = metadata
-        self.links = links
-        self.readingOrder = readingOrder
-        self.resources = resources
-        self.otherCollections = otherCollections
-        self.positionListFactory = positionListFactory
->>>>>>> c959c267
     }
     
     /// Parses a Readium Web Publication Manifest.
     /// https://readium.org/webpub-manifest/schema/publication.schema.json
-<<<<<<< HEAD
     public convenience init(json: Any, normalizeHref: (String) -> String = { $0 }) throws {
         self.init(manifest: try Manifest(json: json, normalizeHref: normalizeHref))
     }
@@ -147,50 +82,6 @@
     /// Returns the Readium Web Publication Manifest as JSON.
     public var jsonManifest: String? {
         serializeJSONString(manifest.json)
-=======
-    public init(json: Any, normalizeHref: (String) -> String = { $0 }) throws {
-        guard var json = JSONDictionary(json) else {
-            throw JSONError.parsing(Publication.self)
-        }
-        
-        self.context = parseArray(json.pop("@context"), allowingSingle: true)
-        self.metadata = try Metadata(json: json.pop("metadata"), normalizeHref: normalizeHref)
-        self.links = [Link](json: json.pop("links"), normalizeHref: normalizeHref)
-        // `readingOrder` used to be `spine`, so we parse `spine` as a fallback.
-        self.readingOrder = [Link](json: json.pop("readingOrder") ?? json.pop("spine"), normalizeHref: normalizeHref)
-            .filter { $0.type != nil }
-        self.resources = [Link](json: json.pop("resources"), normalizeHref: normalizeHref)
-            .filter { $0.type != nil }
-
-        // Parses sub-collections from remaining JSON properties.
-        self.otherCollections = [PublicationCollection](json: json.json, normalizeHref: normalizeHref)
-    }
-    
-    public var json: [String: Any] {
-        return makeJSON([
-            "@context": encodeIfNotEmpty(context),
-            "metadata": metadata.json,
-            "links": links.json,
-            "readingOrder": readingOrder.json,
-            "resources": encodeIfNotEmpty(resources.json),
-            "toc": encodeIfNotEmpty(tableOfContents.json),
-        ], additional: otherCollections.json)
-    }
-
-    /// Returns the Manifest's data JSON representation.
-    public var manifest: Data? {
-        return serializeJSONData(json)
-    }
-
-    /// Sets the URL where this `Publication`'s RWPM manifest is served.
-    public func setSelfLink(href: String) {
-        links.removeAll { $0.rels.contains("self") }
-        links.append(Link(
-            href: href,
-            type: MediaType.readiumWebPubManifest.string,
-            rel: "self"
-        ))
->>>>>>> c959c267
     }
     
     /// The URL where this publication is served, computed from the `Link` with `self` relation.
@@ -272,7 +163,7 @@
         if let href = href {
             manifest.links.insert(Link(
                 href: href,
-                type: MediaType.webpubManifest.string,
+                type: MediaType.readiumWebPubManifest.string,
                 rel: "self"
             ), at: 0)
         }
@@ -340,71 +231,4 @@
 
     }
     
-<<<<<<< HEAD
-=======
-}
-
-
-// MARK: - Deprecated API
-
-extension Publication {
-    
-    @available(*, deprecated, renamed: "formatVersion")
-    public var version: Double {
-        guard let versionString = formatVersion,
-            let version = Double(versionString) else
-        {
-            return 0
-        }
-        return version
-    }
-
-    @available(*, deprecated, renamed: "baseURL")
-    public var baseUrl: URL? { return baseURL }
-    
-    @available(*, unavailable, message: "This is not used anymore, don't set it")
-    public var updatedDate: Date { return Date() }
-    
-    @available(*, deprecated, message: "Check the publication's type using `format` instead")
-    public var internalData: [String: String] {
-        // The code in the testapp used to check a property in `publication.internalData["type"]` to know which kind of publication this is.
-        // To avoid breaking any app, we reproduce this value here:
-        return [
-            "type": {
-                switch format {
-                case .epub:
-                    return "epub"
-                case .cbz:
-                    return "cbz"
-                case .pdf:
-                    return "pdf"
-                default:
-                    return "unknown"
-                }
-            }()
-        ]
-    }
-
-    @available(*, deprecated, renamed: "manifest")
-    public var manifestCanonical: String {
-        return String(data: manifest ?? Data(), encoding: .utf8) ?? ""
-    }
-    
-    @available(*, deprecated, renamed: "init(json:)")
-    public static func parse(pubDict: [String: Any]) throws -> Publication {
-        return try Publication(json: pubDict, normalizeHref: { $0 })
-    }
-    
-    @available(*, deprecated, renamed: "url(to:)")
-    public func uriTo(link: Link?) -> URL? {
-        return url(to: link)
-    }
-    
-    @available(*, deprecated, renamed: "positions")
-    public var positionList: [Locator] { positions }
-    
-    @available(*, deprecated, renamed: "positionsByResource")
-    public var positionListByResource: [String: [Locator]] { positionsByResource }
-    
->>>>>>> c959c267
 }